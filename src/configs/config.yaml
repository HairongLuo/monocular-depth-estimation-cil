--- conflicted
+++ resolved
@@ -1,29 +1,21 @@
 paths:
-  usr_name: hrluo
-  data_dir: /home/hrluo/monocular-depth-estimation-cil/data
+  usr_name: hailuo          # modify this
+  data_dir: /cluster/courses/cil/monocular_depth/data
   results_dir: results
   predictions_dir: predictions
   best_model_path: results/best_model.pth
 
 training:
-<<<<<<< HEAD
-  n_epoch: 100
-=======
   n_epoch: 10
->>>>>>> e3971d64
   batch_size: 4
-  resume_training: false  # Set to true to resume from checkpoint
-  checkpoint_path: "checkpoint_epoch_X.pth"  # Replace X with the epoch number to resume from
 
 model:
   model_type: MiDaS_small
+  dinov2_type: dinov2_vits14
+  # dinov2_type: dinov2_vitb14
+  # dinov2_type: null
   network:
-<<<<<<< HEAD
-    n_layer: 0      # not used
-  dinov2_type: dinov2_vitb14
-=======
     use_lb: true
->>>>>>> e3971d64
   
 opt:
   evaluate_best_model: false
