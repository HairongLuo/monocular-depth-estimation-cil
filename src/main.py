--- conflicted
+++ resolved
@@ -177,13 +177,9 @@
     print(f"\nBest model was from epoch {best_epoch+1} with validation loss: {best_val_loss:.4f}")
     
     # Load the best model
-<<<<<<< HEAD
-    model.load_state_dict(torch.load(os.path.join(results_dir, 'best_model.pth')), strict=False)
-=======
     model.load_state_dict(torch.load(os.path.join(results_dir, 'best_model.pth')))
 
     wandb.finish()
->>>>>>> d5bf2bb9
     
     return model
 
