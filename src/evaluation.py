from collections import OrderedDict
import numpy as np
import torch
import matplotlib.pyplot as plt
from torchvision import transforms
import os
from network.midas_net_custom import MidasNet_small
from network.midas_semantics import MidasNetSemantics
from main import DepthDataset
from omegaconf import OmegaConf
from tqdm import tqdm
GT_DIR = "/cluster/courses/cil/monocular_depth/data/train"
PROJECT_DIR = os.path.join(os.path.dirname(__file__), '..')
OUTPUT_DIR = os.path.join(PROJECT_DIR, "visualization")
TRAIN_LIST_PATH = os.path.join(PROJECT_DIR, 'data', 'train_list.txt')
INPUT_SIZE = (448, 576)
N_SAMPLES = 3  # Number of samples to visualize
MODEL_TYPE = 'MiDaS_small'  # Model type to visualize
CHECKPOINT_FILE = "best_model_midas_small_nolb_w_grad_loss.pth"  # Model checkpoint to visualize with
CHECKPOINT_PATH = os.path.join(PROJECT_DIR, "results", CHECKPOINT_FILE)
USE_PRETRAINED_ENCODER = False
CONFIG_PATH = os.path.join(os.path.dirname(__file__), 'configs', 'config.yaml')
N_DELTA = 3
BASE_THRES = 1.05

def remove_module_prefix(state_dict):
    new_state_dict = OrderedDict()
    for k, v in state_dict.items():
        if k.startswith("module."):
            name = k.replace("module.", "", 1)  # remove only the first "module."
            new_state_dict[name] = v
        else:
            new_state_dict[k] = v
    return new_state_dict

# Load model
def load_model(model_type, checkpoint_path, model_cfg=None):
    pretrain_path = "/home/lingxi/monocular-depth-estimation-cil/pretrain_weights/midas_v21_small_256.pt"
    if model_type == 'MiDaS_small':
        if model_cfg.dinov2_type is not None:
            model = MidasNetSemantics(None, features=64, backbone="efficientnet_lite3", exportable=True, 
                                    non_negative=True, cfg=model_cfg.network, blocks={'expand': True}, 
                                    dinov2_type=model_cfg.dinov2_type)
        else:
            model = MidasNet_small(None, features=64, backbone="efficientnet_lite3", exportable=True, 
                                    non_negative=True, cfg=model_cfg.network, blocks={'expand': True})

    checkpoint = torch.load(checkpoint_path)
    if USE_PRETRAINED_ENCODER:
        model.load_state_dict(torch.load(pretrain_path), strict=False)
    if 'model_state_dict' in checkpoint:
        model.load_state_dict(checkpoint['model_state_dict'], strict=False)
    else:
        checkpoint = remove_module_prefix(checkpoint)
        model.load_state_dict(checkpoint)
    return model

def load_dataset():
    # Define dataset for visualization
    test_transform = transforms.Compose([
        transforms.Resize(INPUT_SIZE),
        transforms.ToTensor(),
        transforms.Normalize(mean=[0.485, 0.456, 0.406], std=[0.229, 0.224, 0.225])
    ])
        
    def target_transform(depth):
        # Resize the depth map to match input size
        depth = torch.nn.functional.interpolate(
            depth.unsqueeze(0).unsqueeze(0), 
            size=INPUT_SIZE, 
            mode='bilinear', 
            align_corners=True
        ).squeeze()
        # Add channel dimension to match model output
        depth = depth.unsqueeze(0)
        return depth

    # Create training dataset with ground truth
    dataset = DepthDataset(
        data_dir=GT_DIR,
        list_file=TRAIN_LIST_PATH, 
        transform=test_transform,
        target_transform=target_transform,
        has_gt=True
    )
    return dataset

# Define per-pixel scale-invariant loss function
def per_pixel_scale_invariant_loss(pred, target):
    """
    Computes the per-pixel scale-invariant loss between the predicted depth and target depth.
    Both pred and target are expected to have shape (H, W) for a single sample.
    Returns a tensor of shape (H, W) containing the per-pixel loss values.
    
    The scale-invariant loss at each pixel is:
    L = (log(pred) - log(target))^2 - (mean(log(pred) - log(target)))^2
    """
    assert pred.shape == target.shape, \
        "Pred and target must have the same shape, got {} and {}".format(pred.shape, target.shape)
    assert (pred > 0).all() and (target > 0).all(), "Pred and target must be positive"

    delta =  torch.log(pred) - torch.log(target)
    alpha = torch.mean(-delta)
    calibrated_delta = torch.square(delta + alpha)
    mean_loss = torch.sqrt(torch.mean(calibrated_delta))
    return mean_loss

def delta_thres(pred, target, thres=0.1):
    """
    Computes the delta threshold metric for depth prediction.
    Returns a boolean tensor indicating whether each pixel meets the threshold.
    """
    assert pred.shape == target.shape, \
        "Pred and target must have the same shape, got {} and {}".format(pred.shape, target.shape)

    epsilon = 1e-6
    # Compute optimal scale s
    log_pred = torch.log(pred + epsilon)
    log_target = torch.log(target + epsilon)
    scale = torch.exp(torch.mean(log_target - log_pred))

    # Align prediction
    aligned_pred = pred * scale

    # Compute ratio and delta
    ratio = torch.max(aligned_pred / target, target / aligned_pred)
    acc = torch.mean((ratio < thres).float())
    return acc


def absolute_relative_error(pred, target):
    """
    Computes the absolute relative error between predicted and target depth.
    Returns a scalar tensor representing the mean absolute relative error.
    """
    assert pred.shape == target.shape, \
        "Pred and target must have the same shape, got {} and {}".format(pred.shape, target.shape)
    # Compute absolute relative error
    abs_rel = torch.mean(torch.abs(target - pred) / (target + 1e-6))
    return abs_rel


if __name__ == "__main__":
    config = OmegaConf.load(CONFIG_PATH)
    model_cfg = config.model
<<<<<<< HEAD
    usr_name = config.paths.usr_name
    output_dir = f'/home/{usr_name}/monocular-depth-estimation-cil'
    results_dir = os.path.join(output_dir, 'results')
    

    model_name = config.experiment.model_name
    model_type = config.model.model_type
    checkpoint_path = os.path.join(results_dir, f'best_model_{model_name}.pth')
    print(f"Loading model {model_type} from {checkpoint_path}")
    model = load_model(model_type, checkpoint_path, model_cfg)
=======
    print(f"Loading model {MODEL_TYPE} from {CHECKPOINT_PATH}")
    model = load_model(MODEL_TYPE, CHECKPOINT_PATH, model_cfg)
>>>>>>> 57cedded
    print("Model loaded")

    print("Loading dataset...")
    dataset = load_dataset()
    print("Dataset loaded")

    with torch.no_grad():
        model.eval()
        total_si = 0
        total_rel = 0
        total_delta = [0] * N_DELTA
        for i in tqdm(range(N_SAMPLES), desc="Visualizing samples"):
            rgb, depth_gt, _ = dataset[i]
            depth_gt = depth_gt.squeeze()
            depth_pred = model(rgb.unsqueeze(0))
            depth_pred = depth_pred.squeeze()
            si_loss = per_pixel_scale_invariant_loss(depth_pred, depth_gt)
            total_si += si_loss
            abs_rel_error = absolute_relative_error(depth_pred, depth_gt)
            total_rel += abs_rel_error
            for j in range(1, N_DELTA + 1):
                delta_thres_value = BASE_THRES ** j
                delta_thres_result = delta_thres(depth_pred, depth_gt, thres=delta_thres_value)
                total_delta[j-1] += delta_thres_result
        avg_si_loss = total_si / N_SAMPLES
        avg_rel_error = total_rel / N_SAMPLES
        avg_delta = [total / N_SAMPLES for total in total_delta]
        print(f"Average Scale-Invariant Loss: {avg_si_loss.item()}")
        print(f"Average Absolute Relative Error: {avg_rel_error.item()}")
        for j in range(1, N_DELTA + 1):
            print(f"Average Delta {BASE_THRES ** j} Threshold: {avg_delta[j-1].item()}")<|MERGE_RESOLUTION|>--- conflicted
+++ resolved
@@ -143,7 +143,6 @@
 if __name__ == "__main__":
     config = OmegaConf.load(CONFIG_PATH)
     model_cfg = config.model
-<<<<<<< HEAD
     usr_name = config.paths.usr_name
     output_dir = f'/home/{usr_name}/monocular-depth-estimation-cil'
     results_dir = os.path.join(output_dir, 'results')
@@ -154,10 +153,6 @@
     checkpoint_path = os.path.join(results_dir, f'best_model_{model_name}.pth')
     print(f"Loading model {model_type} from {checkpoint_path}")
     model = load_model(model_type, checkpoint_path, model_cfg)
-=======
-    print(f"Loading model {MODEL_TYPE} from {CHECKPOINT_PATH}")
-    model = load_model(MODEL_TYPE, CHECKPOINT_PATH, model_cfg)
->>>>>>> 57cedded
     print("Model loaded")
 
     print("Loading dataset...")
